--- conflicted
+++ resolved
@@ -128,12 +128,9 @@
 
 ## Project Structure
 
-<<<<<<< HEAD
 - **src/districtheatsim**: Source code for DistrictHeatSim
 - **docs**: Documentation for DistrictHeatSim
 - **flow_chart**: Shows two flow charts describing data processing in DistrictHeatSim
-=======
->>>>>>> 68733e17
 - **requirements.txt**: List of dependencies
 - **README.md**: This README file
 
@@ -178,12 +175,10 @@
 
 For further information, questions, or feedback, please contact the project maintainer:
 
-Jonas Pfeiffer  
-<<<<<<< HEAD
+Dipl.-Ing. (FH) Jonas Pfeiffer
+
 [GitHub Profile](https://github.com/JonasPfeiffer123)  
+
 Email: jonas.pfeiffer(at)hszg.de
 
 [LinkedIn](https://de.linkedin.com/in/jonas-pfeiffer-0357691a2)
-=======
-[GitHub Profile](https://github.com/JonasPfeiffer123)  
->>>>>>> 68733e17
